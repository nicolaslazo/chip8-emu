--- conflicted
+++ resolved
@@ -42,21 +42,12 @@
             '7': self._instruction_7,
             '8': self._instruction_8,
             '9': self._instruction_9,
-<<<<<<< HEAD
-            'a': self._instruction_a,
-            'b': self._instruction_b,
-            'c': self._instruction_c,
-            'd': self._instruction_d,
-            'e': self._instruction_e,
-            'f': self._instruction_f
-=======
             'A': self._instruction_A,
             'B': self._instruction_B,
             'C': self._instruction_C,
             'D': self._instruction_D,
             'E': self._instruction_E,
             'F': self._instruction_F
->>>>>>> 1f4a639e
         }
 
     def run(self):
@@ -74,16 +65,6 @@
 
     def _instruction_0(self, arg):
         '''Redirects to 0nnn [SYS addr], 00E0 [CLS] or 00EE [RET].'''
-<<<<<<< HEAD
-        if arg == '0e0':
-            self._instruction_00e0()
-        elif arg == '0ee':
-            self._instruction_00ee()
-        else:
-            self._instruction_0nnn(arg)
-
-    def _instruction_00e0(self):
-=======
         if arg == '0E0':
             self._instruction_00E0()
         elif arg == '0EE':
@@ -92,15 +73,10 @@
             self._instruction_0nnn(arg)
 
     def _instruction_00E0(self):
->>>>>>> 1f4a639e
         '''Instruction 00E0 [CLS].'''
         self.io_manager.video.clear_screen()
 
-<<<<<<< HEAD
-    def _instruction_00ee(self):
-=======
     def _instruction_00EE(self):
->>>>>>> 1f4a639e
         '''Instruction 00EE [RET].'''
         return_address = self.pop_from_stack()
         self.reg_pc = return_address
@@ -243,30 +219,14 @@
         if x != y:
             self.move_to_next_instruction()
 
-<<<<<<< HEAD
-    def _instruction_a(self, arg):
-        '''Instruction Annn [LD I, addr].'''
-        self.reg_i = int(arg, 16)
-
-    def _instruction_b(self, arg):
-=======
     def _instruction_A(self, arg):
         '''Instruction Annn [LD I, addr].'''
         self.reg_i = int(arg, 16)
 
     def _instruction_B(self, arg):
->>>>>>> 1f4a639e
         '''Instruction Bnnn [JP V0, addr].'''
         self.reg_pc = self.reg_v[0] + int(arg, 16)
 
-<<<<<<< HEAD
-    def _instruction_c(self, arg):
-        '''Instruction Cxkk [RND Vx, byte].'''
-        x = int(arg[0], 16); kk = int(arg[1:], 16)
-        self.reg_v[x] = randint(0, 255) & int(kk, 16)
-        
-    def _instruction_d(self, arg):
-=======
     def _instruction_C(self, arg):
         '''Instruction Cxkk [RND Vx, byte].'''
         (x, kk) = (arg[0], arg[1:])
@@ -274,7 +234,6 @@
         self.reg_v[x] = randint(0, 255) & kk
 
     def _instruction_D(self, arg):
->>>>>>> 1f4a639e
         '''Instruction Dxyn [DRW Vx, Vy, nibble].'''
         (x, y, bytes_to_read) = arg
         (x, y, bytes_to_read) = (int(x, 16), int(y, 16), int(bytes_to_read, 16))
@@ -285,24 +244,14 @@
 
         self.scr.draw_sprite(self.reg_v[x], self.reg_v[y], sprite)
 
-<<<<<<< HEAD
-    def _instruction_e(self, arg):
-=======
     def _instruction_E(self, arg):
->>>>>>> 1f4a639e
         '''Redirects to either [SKP Vx] or [SKNP Vx].'''
         x = int(arg[0], 16)
         last_byte = arg[1:]
 
-<<<<<<< HEAD
-        if last_byte == '9e':
-            self._instruction_Ex9E(self, x)
-        elif last_byte == 'a1':
-=======
         if last_byte == '9E':
             self._instruction_Ex9E(self, x)
         elif last_byte == 'A1':
->>>>>>> 1f4a639e
             self._instruction_ExA1(self, x)
         else:
             raise Exception('ExXX instruction not recognised.')
